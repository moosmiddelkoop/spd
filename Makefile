# setup
.PHONY: install
install: copy-templates
	uv sync --no-dev

.PHONY: install-dev
install-dev: copy-templates
	uv sync
	pre-commit install

.PHONY: copy-templates
copy-templates:
	@if [ ! -f spd/user_metrics_and_figs.py ]; then \
		cp spd/user_metrics_and_figs.py.example spd/user_metrics_and_figs.py; \
		echo "Created spd/user_metrics_and_figs.py from template"; \
	fi
	@if [ ! -f spd/scripts/sweep_params.yaml ]; then \
		cp spd/scripts/sweep_params.yaml.example spd/scripts/sweep_params.yaml; \
		echo "Created spd/scripts/sweep_params.yaml from template"; \
	fi


# checks
.PHONY: type
type:
	basedpyright

.PHONY: format
format:
	# Fix all autofixable problems (which sorts imports) then format errors
	ruff check --fix
	ruff format

.PHONY: check
check: format type

.PHONY: check-pre-commit
check-pre-commit:
	SKIP=no-commit-to-branch pre-commit run -a --hook-stage commit

# tests
.PHONY: test
test:
	pytest tests/

.PHONY: test-all
test-all:
<<<<<<< HEAD
	uv run pytest tests/ --runslow

COVERAGE_DIR=docs/coverage

.PHONY: coverage
coverage:
	uv run pytest tests/ --cov=spd --runslow
	mkdir -p $(COVERAGE_DIR)
	uv run python -m coverage report -m > $(COVERAGE_DIR)/coverage.txt
	uv run python -m coverage html --directory=$(COVERAGE_DIR)/html/
=======
	pytest tests/ --runslow
>>>>>>> e4509eb0
<|MERGE_RESOLUTION|>--- conflicted
+++ resolved
@@ -45,8 +45,7 @@
 
 .PHONY: test-all
 test-all:
-<<<<<<< HEAD
-	uv run pytest tests/ --runslow
+	pytest tests/ --runslow
 
 COVERAGE_DIR=docs/coverage
 
@@ -56,6 +55,4 @@
 	mkdir -p $(COVERAGE_DIR)
 	uv run python -m coverage report -m > $(COVERAGE_DIR)/coverage.txt
 	uv run python -m coverage html --directory=$(COVERAGE_DIR)/html/
-=======
-	pytest tests/ --runslow
->>>>>>> e4509eb0
+	