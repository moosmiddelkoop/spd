--- conflicted
+++ resolved
@@ -190,13 +190,7 @@
 
     assert model.hidden_layers is not None
     # Assert that this is an identity matrix
-<<<<<<< HEAD
-    first_layer = model.hidden_layers[0]
-    assert isinstance(first_layer, nn.Linear)
-    initial_hidden = first_layer.weight.data.clone()
-=======
     initial_hidden = cast(nn.Linear, model.hidden_layers[0]).weight.data.clone()
->>>>>>> b828fb44
     assert torch.allclose(initial_hidden, eye), "Initial hidden layer is not identity"
 
     train(
@@ -211,15 +205,9 @@
     )
 
     # Assert that the hidden layers remains identity
-<<<<<<< HEAD
-    first_layer_after = model.hidden_layers[0]
-    assert isinstance(first_layer_after, nn.Linear)
-    assert torch.allclose(first_layer_after.weight.data, eye), "Hidden layer changed"
-=======
     assert torch.allclose(cast(nn.Linear, model.hidden_layers[0]).weight.data, eye), (
         "Hidden layer changed"
     )
->>>>>>> b828fb44
 
 
 def test_tms_train_fixed_random():
@@ -247,13 +235,7 @@
     model, dataloader = get_model_and_dataloader(config, device)
 
     assert model.hidden_layers is not None
-<<<<<<< HEAD
-    first_layer = model.hidden_layers[0]
-    assert isinstance(first_layer, nn.Linear)
-    initial_hidden = first_layer.weight.data.clone()
-=======
     initial_hidden = cast(nn.Linear, model.hidden_layers[0]).weight.data.clone()
->>>>>>> b828fb44
 
     train(
         model,
@@ -267,12 +249,6 @@
     )
 
     # Assert that the hidden layers are unchanged
-<<<<<<< HEAD
-    first_layer_after = model.hidden_layers[0]
-    assert isinstance(first_layer_after, nn.Linear)
-    assert torch.allclose(first_layer_after.weight.data, initial_hidden), "Hidden layer changed"
-=======
     assert torch.allclose(cast(nn.Linear, model.hidden_layers[0]).weight.data, initial_hidden), (
         "Hidden layer changed"
-    )
->>>>>>> b828fb44
+    )