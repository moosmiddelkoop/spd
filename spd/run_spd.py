--- conflicted
+++ resolved
@@ -30,33 +30,6 @@
 from spd.utils.run_utils import save_file
 
 
-<<<<<<< HEAD
-def get_common_run_name_suffix(config: Config) -> str:
-    """Generate a run suffix based on Config that is common to all experiments."""
-    run_suffix = ""
-    run_suffix += f"nmasks{config.n_mask_samples}_"
-    if config.stochastic_recon_coeff is not None:
-        run_suffix += f"stochrecon{config.stochastic_recon_coeff:.2e}_"
-    if config.stochastic_recon_layerwise_coeff is not None:
-        run_suffix += f"stochreconlayer{config.stochastic_recon_layerwise_coeff:.2e}_"
-    if config.schatten_coeff is not None:
-        run_suffix += f"schatten{config.schatten_coeff:.2e}_"
-    if config.embedding_recon_coeff is not None:
-        run_suffix += f"embedrecon{config.embedding_recon_coeff:.2e}_"
-    run_suffix += f"p{config.pnorm:.2e}_"
-    # Add p-annealing info if active
-    if config.p_anneal_final_p is not None and config.p_anneal_start_frac < 1.0:
-        run_suffix += f"panneal{config.p_anneal_start_frac:.2f}-{config.p_anneal_final_p:.2f}_"
-    run_suffix += f"impmin{config.importance_minimality_coeff:.2e}_"
-    run_suffix += f"C{config.C}_"
-    run_suffix += f"sd{config.seed}_"
-    run_suffix += f"lr{config.lr:.2e}_"
-    run_suffix += f"bs{config.batch_size}_"
-    return run_suffix
-
-
-=======
->>>>>>> 304a404d
 def optimize(
     target_model: nn.Module,
     config: Config,
