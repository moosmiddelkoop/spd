--- conflicted
+++ resolved
@@ -13,13 +13,8 @@
 from spd.experiments.resid_mlp.models import ResidualMLP
 from spd.experiments.tms.models import TMSModel
 from spd.models.component_model import ComponentModel
-<<<<<<< HEAD
-from spd.models.components import EmbeddingComponent, Gate, GateMLP, LinearComponent
-from spd.plotting import plot_single_feature_causal_importances
-=======
 from spd.models.components import EmbeddingComponent, GateMLP, LinearComponent, VectorGateMLP
 from spd.plotting import plot_causal_importance_vals
->>>>>>> 304a404d
 from spd.utils.general_utils import get_device, set_seed
 from spd.utils.run_utils import get_output_dir
 
@@ -61,7 +56,7 @@
     device = next(model.parameters()).device
 
     # Get mask values without plotting regular masks
-    figures, all_perm_indices_ci_vals = plot_single_feature_causal_importances(
+    figures, all_perm_indices_ci_vals = plot_causal_importance_vals(
         model=model,
         components=components,
         gates=gates,
@@ -704,7 +699,7 @@
             for k, v in model.gates.items()
         }
         batch_shape = (1, target_model.config.n_features)
-        figs_causal = plot_single_feature_causal_importances(
+        figs_causal = plot_causal_importance_vals(
             model=model,
             components=components,
             gates=gates,
