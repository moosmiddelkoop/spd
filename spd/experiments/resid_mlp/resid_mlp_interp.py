<<<<<<< HEAD
from pathlib import Path
from typing import Any
=======
from typing import Any, cast
>>>>>>> a7103bcd

import einops
import fire
import matplotlib.colors as colors
import matplotlib.pyplot as plt
import numpy as np
import torch
from jaxtyping import Float
from torch import Tensor

from spd.configs import Config
from spd.experiments.resid_mlp.models import ResidualMLP
from spd.experiments.tms.models import TMSModel
from spd.log import logger
from spd.models.component_model import ComponentModel
from spd.models.components import EmbeddingComponent, GateMLP, LinearComponent, VectorGateMLP
from spd.plotting import plot_causal_importance_vals
from spd.utils.general_utils import get_device, set_seed
from spd.utils.run_utils import get_output_dir


def extract_ci_val_figures(run_id: str, input_magnitude: float = 0.75) -> dict[str, Any]:
    """Extract causal importances from a single run.

    Args:
        run_id: Wandb run ID to load model from
        input_magnitude: Magnitude of input features for causal importances plotting

    Returns:
        Dictionary containing causal importances data and metadata
    """
    model, config, _ = ComponentModel.from_pretrained(run_id)
    target_model = model.model
    assert isinstance(target_model, ResidualMLP | TMSModel), (
        "Target model must be a ResidualMLP or TMSModel"
    )
    n_features = target_model.config.n_features

    # Get components and gates from model
    # We used "-" instead of "." as module names can't have "." in them
    gates: dict[str, GateMLP | VectorGateMLP] = {
        k.removeprefix("gates.").replace("-", "."): cast(GateMLP | VectorGateMLP, v)
        for k, v in model.gates.items()
    }
    components: dict[str, LinearComponent | EmbeddingComponent] = {
        k.removeprefix("components.").replace("-", "."): cast(
            LinearComponent | EmbeddingComponent, v
        )
        for k, v in model.components.items()
    }

    # Assume no position dimension
    batch_shape = (1, n_features)

    # Get device from model
    device = next(model.parameters()).device

    # Get mask values without plotting regular masks
    figures, all_perm_indices_ci_vals = plot_causal_importance_vals(
        model=model,
        components=components,
        gates=gates,
        batch_shape=batch_shape,
        device=device,
        input_magnitude=input_magnitude,
        plot_raw_cis=False,
        sigmoid_type=config.sigmoid_type,
    )

    return {
        "figures": figures,
        "all_perm_indices_ci_vals": all_perm_indices_ci_vals,
        "config": config,
        "components": components,
        "n_features": n_features,
    }


def plot_increasing_importance_minimality_coeff_ci_vals(
    run_ids: list[str], input_magnitude: float = 0.75, best_idx: list[int] | None = None
) -> plt.Figure:
    """Plot increasing importance minimality coeff for multiple runs in a combined figure.

    Args:
        run_ids: List of wandb run IDs to load models from
        input_magnitude: Magnitude of input features for causal importances plotting
        best_idx: List of indices indicating which runs are the best (for highlighting)

    Returns:
        Combined figure with causal importances from all runs
    """
    all_mask_data = {}
    all_components = []

    # Collect causal importances from all runs
    for run_id in run_ids:
        logger.info(f"Loading model from {run_id}")

        # Extract causal importances using helper function
        extraction_result = extract_ci_val_figures(run_id, input_magnitude)
        figures = extraction_result["figures"]
        config = extraction_result["config"]
        assert isinstance(config, Config)

        # Extract causal importances_upper_leaky data from the figure
        ci_vals_fig = figures["causal_importances_upper_leaky"]

        # Get mask data from the figure axes
        mask_data = {}
        for ax in ci_vals_fig.axes[:-1]:  # Skip colorbar axis
            # Get the image data from the axis
            images = ax.get_images()
            if images:
                data = images[0].get_array()
                # Get component name from axis title
                title = ax.get_title()
                component_name = title.split(" (")[0]  # Extract component name
                mask_data[component_name] = data

                # Track all unique component names
                if component_name not in all_components:
                    all_components.append(component_name)

        all_mask_data[run_id] = {
            "mask_data": mask_data,
            "importance_minimality_coeff": config.importance_minimality_coeff,
        }
        plt.close(ci_vals_fig)  # Close the individual figure

    # Create combined figure
    n_runs = len(run_ids)
    n_components = len(all_components)

    fig, axs = plt.subplots(
        n_components,
        n_runs,
        figsize=(5 * n_runs, 5 * n_components),
        constrained_layout=False,
        squeeze=False,
        dpi=300,
    )

    # Plot all masks
    images = []
    vmin, vmax = float("inf"), float("-inf")

    component_name_map = {"layers.0.mlp_in": "$W_{in}$", "layers.0.mlp_out": "$W_{out}$"}
    for col_idx, run_id in enumerate(run_ids):
        for row_idx, component_name in enumerate(all_components):
            ax = axs[row_idx, col_idx]

            assert component_name in all_mask_data[run_id]["mask_data"]
            mask_data = all_mask_data[run_id]["mask_data"][component_name]
            im = ax.matshow(mask_data, aspect="auto", cmap="Reds")
            images.append(im)

            # Track min/max for unified colorbar
            vmin = min(vmin, mask_data.min())
            vmax = max(vmax, mask_data.max())

            component_name = component_name_map.get(component_name, component_name)
            # Add labels
            if col_idx == 0:
                ax.set_ylabel(f"{component_name}\nInput feature index", fontsize=14)
            else:
                ax.set_ylabel("")

            if row_idx == n_components - 1:
                ax.set_xlabel("Subcomponent index", fontsize=14)

            # Increase tick label font sizes
            ax.tick_params(axis="both", which="major", labelsize=12)
            # Move x-axis ticks to bottom
            ax.xaxis.tick_bottom()
            ax.xaxis.set_label_position("bottom")

            if row_idx == 0:
                # Add importance_minimality_coeff as column title
                imp_coeff = all_mask_data[run_id]["importance_minimality_coeff"]
                title_text = rf"$\beta_3$={imp_coeff:.0e}"

                # Add "BEST" indicator if this is one of the best runs
                if best_idx is not None and col_idx in best_idx:
                    title_text += " (BEST)"

                ax.set_title(title_text, fontsize=12, pad=11)

    # Highlight best runs with visual distinctions
    if best_idx is not None:
        for best_col_idx in best_idx:
            if 0 <= best_col_idx < n_runs:
                # Add colored borders and background to all subplots in the best column
                for row_idx in range(n_components):
                    ax = axs[row_idx, best_col_idx]

                    # Add a thick colored border around the subplot
                    for spine in ax.spines.values():
                        spine.set_edgecolor("darkblue")
                        spine.set_linewidth(3)
                        spine.set_visible(True)

                    # Add a subtle background color
                    ax.set_facecolor("#f0f8ff")  # Very light blue background

                # Make the title more prominent for the best column
                if n_components > 0:  # Ensure we have at least one component
                    top_ax = axs[0, best_col_idx]
                    current_title = top_ax.get_title()
                    # Update title with bold formatting and color
                    top_ax.set_title(current_title, fontsize=16, color="darkblue", pad=18)

    # Add unified colorbar
    if images:
        # Clip values at upper bound only (values should already be >= 0)
        vmax_clip = 1

        # Clip all values at the maximum
        for im in images:
            data = im.get_array()
            if data is not None:
                # Clip values at 1
                clipped_data = np.minimum(data, vmax_clip)
                im.set_array(clipped_data)

        # Use a simple linear normalization from 0 to 1
        norm = colors.Normalize(vmin=0, vmax=vmax_clip)
        for im in images:
            im.set_norm(norm)

        # Add colorbar
        cbar = fig.colorbar(images[0], ax=axs.ravel().tolist(), label="Importance value")
        cbar.set_label("Importance value", fontsize=16)
        cbar.ax.tick_params(labelsize=12)

    return fig


def feature_contribution_plot(
    ax: plt.Axes,
    relu_conns: Float[Tensor, "n_layers n_features d_mlp"],
    n_layers: int,
    n_features: int,
    d_mlp: int,
    pre_labelled_neurons: dict[int, list[int]] | None = None,
    legend: bool = True,
) -> dict[int, list[int]]:
    diag_relu_conns: Float[Tensor, "n_layers n_features d_mlp"] = relu_conns.cpu().detach()

    # Define colors for different layers
    assert n_layers in [1, 2, 3]
    layer_colors = ["blue", "red", "green"]  # Always use same colors regardless of n_layers

    distinct_colors = [
        "#E41A1C",  # red
        "#377EB8",  # blue
        "#4DAF4A",  # green
        "#984EA3",  # purple
        "#FF7F00",  # orange
        "#A65628",  # brown
        "#F781BF",  # pink
        "#1B9E77",  # teal
        "#D95F02",  # dark orange
        "#7570B3",  # slate blue
        "#66A61E",  # lime green
    ]

    # Add legend if there are two layers
    if n_layers == 2 and legend:
        # Create dummy scatter plots for legend
        ax.scatter([], [], c="blue", alpha=0.3, marker=".", label="First MLP")
        ax.scatter([], [], c="red", alpha=0.3, marker=".", label="Second MLP")
        ax.legend(loc="upper right")
    # Add legend if there are three layers
    if n_layers == 3 and legend:
        # Create dummy scatter plots for legend
        ax.scatter([], [], c="blue", alpha=0.3, marker=".", label="First MLP")
        ax.scatter([], [], c="red", alpha=0.3, marker=".", label="Second MLP")
        ax.scatter([], [], c="green", alpha=0.3, marker=".", label="Third MLP")
        ax.legend(loc="upper right")
    labelled_neurons: dict[int, list[int]] = {i: [] for i in range(n_features)}

    ax.axvline(-0.5, color="k", linestyle="--", alpha=0.3, lw=0.5)
    for i in range(n_features):
        # Split points by layer and plot separately
        for layer in range(n_layers):
            ax.scatter(
                [i] * d_mlp,
                diag_relu_conns[layer, i, :],
                alpha=0.3,
                marker=".",
                c=layer_colors[layer],
            )
        ax.axvline(i + 0.5, color="k", linestyle="--", alpha=0.3, lw=0.5)
        for layer in range(n_layers):
            for j in range(d_mlp):
                # Label the neuron if it's in the pre-labelled set or if no pre-labelled set is provided
                # and the neuron has a connection strength greater than 0.1
                if (
                    pre_labelled_neurons is not None
                    and layer * d_mlp + j in pre_labelled_neurons[i]
                ) or (pre_labelled_neurons is None and diag_relu_conns[layer, i, j].item() > 0.1):
                    color_idx = j % len(distinct_colors)
                    # Make the neuron label alternate between left and right (-0.1, 0.1)
                    # Add 0.05 or -0.05 to the x coordinate to shift the label left or right
                    ax.text(
                        i,
                        diag_relu_conns[layer, i, j].item(),
                        str(layer * d_mlp + j),
                        color=distinct_colors[color_idx],
                        ha="left" if (len(labelled_neurons[i]) + 1) % 2 == 0 else "right",
                    )
                    labelled_neurons[i].append(layer * d_mlp + j)
    ax.axhline(0, color="k", linestyle="--", alpha=0.3)
    ax.set_xlim(-0.5, n_features - 0.5)
    ax.set_xlabel("Features")

    ax.spines["top"].set_visible(False)
    ax.spines["right"].set_visible(False)

    return labelled_neurons


def compute_target_weight_neuron_contributions(
    target_model: ResidualMLP, n_features: int | None = None
) -> Float[Tensor, "n_layers n_features d_mlp"]:
    """Compute per-neuron contribution strengths for a *trained* ResidualMLP.

    The returned tensor has shape ``(n_layers, n_features, d_mlp)`` recording – for
    every hidden layer and every input feature – the *virtual* weight connecting
    that feature to each neuron after the ReLU (i.e. the product ``W_in * W_out``)
    as described in the original script. Only the first ``n_features`` are kept
    (or all features if ``n_features is None``).
    """

    n_features = target_model.config.n_features if n_features is None else n_features

    W_E: Float[Tensor, "n_features d_embed"] = target_model.W_E
    assert torch.equal(W_E, target_model.W_U.T)

    # Stack mlp_in / mlp_out weights across layers so that einsums can broadcast
    W_in: Float[Tensor, "n_layers d_mlp d_embed"] = torch.stack(
        [cast(LinearComponent, layer.mlp_in).weight for layer in target_model.layers], dim=0
    )
    W_out: Float[Tensor, "n_layers d_embed d_mlp"] = torch.stack(
        [cast(LinearComponent, layer.mlp_out).weight for layer in target_model.layers], dim=0
    )

    # Compute connection strengths
    in_conns: Float[Tensor, "n_layers n_features d_mlp"] = einops.einsum(
        W_E,
        W_in,
        "n_features d_embed, n_layers d_mlp d_embed -> n_layers n_features d_mlp",
    )
    out_conns: Float[Tensor, "n_layers d_mlp n_features"] = einops.einsum(
        W_out,
        W_E,
        "n_layers d_embed d_mlp, n_features d_embed -> n_layers d_mlp n_features",
    )
    relu_conns: Float[Tensor, "n_layers n_features d_mlp"] = einops.einsum(
        in_conns,
        out_conns,
        "n_layers n_features d_mlp, n_layers d_mlp n_features -> n_layers n_features d_mlp",
    )

    # Truncate to the first *n_features* for visualisation
    return relu_conns[:, :n_features, :]


def compute_spd_weight_neuron_contributions(
    components: dict[str, LinearComponent],
    target_model: ResidualMLP,
    n_features: int | None = None,
) -> Float[Tensor, "n_layers n_features C d_mlp"]:
    """Compute per-neuron contribution strengths for the *SPD* factorisation.

    Returns a tensor of shape ``(n_layers, n_features, C, d_mlp)`` where *C* is
    the number of sub-components in the SPD decomposition.
    """

    n_layers: int = target_model.config.n_layers
    n_features = target_model.config.n_features if n_features is None else n_features

    W_E: Float[Tensor, "n_features d_embed"] = target_model.W_E

    # Build the *virtual* input weight matrices (V @ U) for every layer
    W_in_spd: Float[Tensor, "n_layers d_embed C d_mlp"] = torch.stack(
        [
            einops.einsum(
                components[f"layers.{i}.mlp_in"].V,
                components[f"layers.{i}.mlp_in"].U,
                "d_embed C, C d_mlp -> d_embed C d_mlp",
            )
            for i in range(n_layers)
        ],
        dim=0,
    )

    # Output weights for every layer
    W_out_spd: Float[Tensor, "n_layers d_embed d_mlp"] = torch.stack(
        [components[f"layers.{i}.mlp_out"].weight for i in range(n_layers)],
        dim=0,
    )

    # Connection strengths
    in_conns_spd: Float[Tensor, "n_layers n_features C d_mlp"] = einops.einsum(
        W_E,
        W_in_spd,
        "n_features d_embed, n_layers d_embed C d_mlp -> n_layers n_features C d_mlp",
    )
    out_conns_spd: Float[Tensor, "n_layers d_mlp n_features"] = einops.einsum(
        W_out_spd,
        W_E,
        "n_layers d_embed d_mlp, n_features d_embed -> n_layers d_mlp n_features",
    )
    relu_conns_spd: Float[Tensor, "n_layers n_features C d_mlp"] = einops.einsum(
        in_conns_spd,
        out_conns_spd,
        "n_layers n_features C d_mlp, n_layers d_mlp n_features -> n_layers n_features C d_mlp",
    )

    return relu_conns_spd[:, :n_features, :, :]


def plot_spd_feature_contributions_truncated(
    components: dict[str, LinearComponent],
    target_model: ResidualMLP,
    n_features: int | None = 50,
):
    n_layers = target_model.config.n_layers
    n_features = target_model.config.n_features if n_features is None else n_features
    d_mlp = target_model.config.d_mlp

    # Assert that there are no biases
    assert not target_model.config.in_bias and not target_model.config.out_bias, (
        "Biases are not supported for these plots"
    )

    # --- Compute neuron contribution tensors ---
    relu_conns: Float[Tensor, "n_layers n_features d_mlp"] = (
        compute_target_weight_neuron_contributions(
            target_model=target_model,
            n_features=n_features,
        )
    )

    relu_conns_spd: Float[Tensor, "n_layers n_features C d_mlp"] = (
        compute_spd_weight_neuron_contributions(
            components=components,
            target_model=target_model,
            n_features=n_features,
        )
    )

    max_component_indices = []
    for i in range(n_layers):
        # For each feature, find the C component with the largest max value over d_mlp
        max_component_indices.append(relu_conns_spd[i].max(dim=-1).values.argmax(dim=-1))
    # For each feature, use the C values based on the max_component_indices
    max_component_contributions: Float[Tensor, "n_layers n_features d_mlp"] = torch.stack(
        [
            relu_conns_spd[i, torch.arange(n_features), max_component_indices[i], :]
            for i in range(n_layers)
        ],
        dim=0,
    )

    n_rows = 2
    fig1, axes1 = plt.subplots(n_rows, 1, figsize=(10, 7), constrained_layout=True)
    axes1 = np.atleast_1d(axes1)  # pyright: ignore[reportCallIssue,reportArgumentType]

    labelled_neurons = feature_contribution_plot(
        ax=axes1[0],
        relu_conns=relu_conns,
        n_layers=n_layers,
        n_features=n_features,
        d_mlp=d_mlp,
        legend=True,
    )
    axes1[0].set_ylabel("Neuron contribution")
    axes1[0].set_xlabel(f"Input feature index (first {n_features} shown)")
    axes1[0].set_title("Target model")
    axes1[0].set_xticks(range(n_features))  # Ensure all xticks have labels

    feature_contribution_plot(
        ax=axes1[1],
        relu_conns=max_component_contributions,
        n_layers=n_layers,
        n_features=n_features,
        d_mlp=d_mlp,
        pre_labelled_neurons=labelled_neurons,
        legend=False,
    )
    axes1[1].set_ylabel("Neuron contribution")
    axes1[1].set_xlabel("Subcomponent index")
    axes1[1].set_title("Individual SPD subcomponents")
    axes1[1].set_xticks(range(n_features))

    # Set the same y-axis limits for both plots
    y_min = min(axes1[0].get_ylim()[0], axes1[1].get_ylim()[0])
    y_max = max(axes1[0].get_ylim()[1], axes1[1].get_ylim()[1])
    axes1[0].set_ylim(y_min, y_max)
    axes1[1].set_ylim(y_min, y_max)

    # Label the x axis with the subnets that have the largest neuron for each feature
    axes1[1].set_xticklabels(max_component_indices[0].tolist())  # Labels are the subnet indices

    return fig1


def plot_neuron_contribution_pairs(
    components: dict[str, LinearComponent],
    target_model: ResidualMLP,
    n_features: int | None = 50,
) -> plt.Figure:
    """Create a scatter plot comparing target model and SPD component neuron contributions.

    Each point represents a (component, input_feature, neuron) combination across all layers.
    X-axis: neuron contribution from the target model
    Y-axis: neuron contribution from the SPD component
    """
    n_layers = target_model.config.n_layers
    n_features = target_model.config.n_features if n_features is None else n_features

    # Assert that there are no biases
    assert not target_model.config.in_bias and not target_model.config.out_bias, (
        "Biases are not supported for these plots"
    )

    # Compute neuron contribution tensors
    relu_conns: Float[Tensor, "n_layers n_features d_mlp"] = (
        compute_target_weight_neuron_contributions(
            target_model=target_model,
            n_features=n_features,
        )
    )

    relu_conns_spd: Float[Tensor, "n_layers n_features C d_mlp"] = (
        compute_spd_weight_neuron_contributions(
            components=components,
            target_model=target_model,
            n_features=n_features,
        )
    )

    # For each layer and feature, find the component with the largest max value over d_mlp
    max_component_indices = []
    for i in range(n_layers):
        # For each feature, find the C component with the largest max value over d_mlp
        max_component_indices.append(relu_conns_spd[i].max(dim=-1).values.argmax(dim=-1))

    # For each feature, use the C values based on the max_component_indices
    max_component_contributions: Float[Tensor, "n_layers n_features d_mlp"] = torch.stack(
        [
            relu_conns_spd[i, torch.arange(n_features), max_component_indices[i], :]
            for i in range(n_layers)
        ],
        dim=0,
    )

    # Define colors for different layers (same as in plot_spd_feature_contributions_truncated)
    assert n_layers in [1, 2, 3]
    layer_colors = ["blue", "red", "green"]  # Always use same colors regardless of n_layers

    # Create scatter plot
    fig, ax = plt.subplots(figsize=(8, 8))

    # Plot points separately for each layer with different colors
    for layer in range(n_layers):
        x_values = relu_conns[layer].flatten().cpu().detach().numpy()
        y_values = max_component_contributions[layer].flatten().cpu().detach().numpy()

        layer_label = {0: "First MLP", 1: "Second MLP", 2: "Third MLP"}.get(layer, f"Layer {layer}")

        ax.scatter(
            x_values,
            y_values,
            alpha=0.3,
            s=10,
            color=layer_colors[layer],
            edgecolors="none",
            label=layer_label if n_layers > 1 else None,
        )

    # Add y=x reference line
    lims = [
        np.min([ax.get_xlim(), ax.get_ylim()]),  # min of both axes
        np.max([ax.get_xlim(), ax.get_ylim()]),  # max of both axes
    ]
    ax.plot(lims, lims, "k--", alpha=0.2, zorder=0, label="y=x")

    # Labels and title
    ax.set_xlabel("Target Model Neuron Contribution", fontsize=12)
    ax.set_ylabel("Subcomponent Neuron Contribution (Max Subcomponent)", fontsize=12)
    ax.set_title(
        f"{n_features} input features, {n_layers} layer{'s' if n_layers != 1 else ''}", fontsize=12
    )

    # Make axes equal and square
    ax.set_aspect("equal", adjustable="box")

    # Add grid for better readability
    ax.grid(True, alpha=0.3)

    # Remove top and right spines
    ax.spines["top"].set_visible(False)
    ax.spines["right"].set_visible(False)

    # Add legend if there are multiple layers
    if n_layers > 1:
        ax.legend(loc="lower right")

    # Add some statistics to the plot
    # Calculate correlation for all points combined
    all_x = relu_conns.flatten().cpu().detach().numpy()
    all_y = max_component_contributions.flatten().cpu().detach().numpy()
    correlation = np.corrcoef(all_x, all_y)[0, 1]
    ax.text(
        0.05,
        0.95,
        f"Correlation: {correlation:.3f}",
        transform=ax.transAxes,
        verticalalignment="top",
        bbox=dict(boxstyle="round", facecolor="wheat", alpha=0.5),
    )

    return fig


def main():
    out_dir: Path = get_output_dir() / "figures"
    out_dir.mkdir(parents=True, exist_ok=True)
    set_seed(0)
    device = get_device()

    paths: list[str] = [
        "wandb:spd-resid-mlp/runs/ziro93xq",  # 1 layer
        "wandb:spd-resid-mlp/runs/wau744ht",  # 2 layer
        "wandb:spd-resid-mlp/runs/qqdugze1",  # 3 layer
    ]

    for path in paths:
        wandb_id = path.split("/")[-1]

        model, config, _ = ComponentModel.from_pretrained(path)
        model.to(device)

        target_model = model.model
        assert isinstance(target_model, ResidualMLP)
        n_layers = target_model.config.n_layers

        components: dict[str, LinearComponent] = {
            k.removeprefix("components.").replace("-", "."): v
            for k, v in model.components.items()
            if isinstance(v, LinearComponent)
        }

        fig = plot_spd_feature_contributions_truncated(
            components=components,
            target_model=target_model,
            n_features=10,
        )
        fname_weights: Path = out_dir / f"resid_mlp_weights_{n_layers}layers_{wandb_id}.png"
        fig.savefig(
            fname_weights,
            bbox_inches="tight",
            dpi=500,
        )
        logger.info(f"Saved figure to {fname_weights}")

        # Generate and save neuron contribution pairs plot
        fig_pairs = plot_neuron_contribution_pairs(
            components=components,
            target_model=target_model,
            n_features=None,  # Using same number of features as above
        )
        fname_pairs: Path = out_dir / f"neuron_contribution_pairs_{n_layers}layers_{wandb_id}.png"
        fig_pairs.savefig(
            fname_pairs,
            bbox_inches="tight",
            dpi=500,
        )
        logger.info(f"Saved figure to {fname_pairs}")

        # Define a title formatter for ResidualMLP component names
        def format_resid_mlp_title(mask_name: str) -> str:
            """Convert 'layers.X.mlp_in/out' to 'Layer Y - $W_{in/out}$' with LaTeX formatting."""
            parts = mask_name.split(".")
            if len(parts) == 3 and parts[0] == "layers":
                layer_idx = int(parts[1]) + 1  # Convert to 1-based indexing
                weight_type = parts[2]
                if weight_type == "mlp_in":
                    return f"Layer {layer_idx} - $W_{{in}}$"
                elif weight_type == "mlp_out":
                    return f"Layer {layer_idx} - $W_{{out}}$"
            return mask_name  # Fallback to original if pattern doesn't match

        # Generate and save causal importance plots
        gates: dict[str, GateMLP | VectorGateMLP] = {
            k.removeprefix("gates.").replace("-", "."): cast(GateMLP | VectorGateMLP, v)
            for k, v in model.gates.items()
        }
        batch_shape = (1, target_model.config.n_features)
        figs_causal = plot_causal_importance_vals(
            model=model,
            components=components,
            gates=gates,
            batch_shape=batch_shape,
            device=device,
            input_magnitude=0.75,
            plot_raw_cis=False,
            orientation="vertical",
            title_formatter=format_resid_mlp_title,
            sigmoid_type=config.sigmoid_type,
        )[0]

        fname_importances = (
            out_dir / f"causal_importance_upper_leaky_{n_layers}layers_{wandb_id}.png"
        )
        figs_causal["causal_importances_upper_leaky"].savefig(
            fname_importances,
            bbox_inches="tight",
            dpi=500,
        )
        logger.info(f"Saved figure to {fname_importances}")

        ##### Resid_mlp 1-layer varying sparsity ####
        run_ids = [
            "wandb:spd-resid-mlp/runs/xh0qlbkj",  # 1e-6
            "wandb:spd-resid-mlp/runs/kkpzirac",  # 3e-6
            "wandb:spd-resid-mlp/runs/ziro93xq",  # Best. 1e-5
            "wandb:spd-resid-mlp/runs/pnxu3d22",  # 1e-4
            "wandb:spd-resid-mlp/runs/aahzg3zu",  # 1e-3
        ]
        best_idx = [2]

        # Create and save the combined figure
        fig = plot_increasing_importance_minimality_coeff_ci_vals(run_ids, best_idx=best_idx)
        out_dir = get_output_dir()
        fname_coeff = out_dir / "resid_mlp_varying_importance_minimality_coeff_ci_vals.png"
        fig.savefig(
            fname_coeff,
            bbox_inches="tight",
            dpi=400,
        )
        logger.info(f"Saved figure to {fname_coeff}")


if __name__ == "__main__":
    fire.Fire(main)<|MERGE_RESOLUTION|>--- conflicted
+++ resolved
@@ -1,9 +1,5 @@
-<<<<<<< HEAD
 from pathlib import Path
-from typing import Any
-=======
 from typing import Any, cast
->>>>>>> a7103bcd
 
 import einops
 import fire
