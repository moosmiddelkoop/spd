"""Language Model decomposition script."""

import json
from pathlib import Path

import fire
import wandb

from spd.configs import Config, LMTaskConfig
from spd.data import DatasetConfig, create_data_loader
from spd.log import logger
from spd.run_spd import optimize
from spd.utils.general_utils import get_device, load_config, load_pretrained, set_seed
from spd.utils.run_utils import get_output_dir, save_file
from spd.utils.wandb_utils import init_wandb


def main(
    config_path_or_obj: Path | str | Config,
    evals_id: str | None = None,
    sweep_id: str | None = None,
    sweep_params_json: str | None = None,
) -> None:
    sweep_params = (
        None if sweep_params_json is None else json.loads(sweep_params_json.removeprefix("json:"))
    )

    config = load_config(config_path_or_obj, config_model=Config)

    if config.wandb_project:
        tags = ["lm"]
        if evals_id:
            tags.append(evals_id)
        if sweep_id:
            tags.append(sweep_id)
        config = init_wandb(config, config.wandb_project, tags=tags)

    # Get output directory (automatically uses wandb run ID if available)
    out_dir = get_output_dir()

    set_seed(config.seed)
    logger.info(config)

    device = get_device()
    logger.info(f"Using device: {device}")
    assert isinstance(config.task_config, LMTaskConfig), (
        "Task config must be LMTaskConfig for LM decomposition."
    )

    # --- Load Model --- #
    logger.info("Loading base language model ...")

    target_model = load_pretrained(
        path_to_class=config.pretrained_model_class,
        model_path=None,
        model_name_hf=config.pretrained_model_name_hf,
    )

    if config.wandb_project:
        assert wandb.run, "wandb.run must be initialized before training"
        if config.wandb_run_name:
            wandb.run.name = config.wandb_run_name
<<<<<<< HEAD
=======

>>>>>>> 7de058c5
    logger.info(f"Output directory: {out_dir}")

    # --- Save Config --- #
    save_file(config.model_dump(mode="json"), out_dir / "final_config.yaml")
    if sweep_params:
        save_file(sweep_params, out_dir / "sweep_params.yaml")
    if config.wandb_project:
        wandb.save(str(out_dir / "final_config.yaml"), base_path=out_dir, policy="now")
        if sweep_params:
            wandb.save(str(out_dir / "sweep_params.yaml"), base_path=out_dir, policy="now")

    # --- Load Data --- #
    logger.info("Loading dataset...")
    train_data_config = DatasetConfig(
        name=config.task_config.dataset_name,
        hf_tokenizer_path=config.pretrained_model_name_hf,
        split=config.task_config.train_data_split,
        n_ctx=config.task_config.max_seq_len,
        is_tokenized=False,
        streaming=False,
        column_name=config.task_config.column_name,
    )

    train_loader, _tokenizer = create_data_loader(
        dataset_config=train_data_config,
        batch_size=config.batch_size,
        buffer_size=config.task_config.buffer_size,
        global_seed=config.seed,
        ddp_rank=0,
        ddp_world_size=1,
    )

    eval_data_config = DatasetConfig(
        name=config.task_config.dataset_name,
        hf_tokenizer_path=config.pretrained_model_name_hf,
        split=config.task_config.eval_data_split,
        n_ctx=config.task_config.max_seq_len,
        is_tokenized=False,
        streaming=False,
        column_name=config.task_config.column_name,
    )
    eval_loader, _ = create_data_loader(
        dataset_config=eval_data_config,
        batch_size=config.batch_size,
        buffer_size=config.task_config.buffer_size,
        global_seed=config.seed,
        ddp_rank=0,
        ddp_world_size=1,
    )

    logger.info("Dataset and tokenizer loaded.")

    # TODO: Below not needed when TMS supports config.n_eval_steps
    assert config.n_eval_steps is not None, "n_eval_steps must be set"
    logger.info("Starting optimization...")
    optimize(
        target_model=target_model,
        config=config,
        device=device,
        train_loader=train_loader,
        eval_loader=eval_loader,
        n_eval_steps=config.n_eval_steps,
        out_dir=out_dir,
    )

    logger.info("Optimization finished.")

    if config.wandb_project:
        wandb.finish()


if __name__ == "__main__":
    fire.Fire(main)<|MERGE_RESOLUTION|>--- conflicted
+++ resolved
@@ -60,10 +60,7 @@
         assert wandb.run, "wandb.run must be initialized before training"
         if config.wandb_run_name:
             wandb.run.name = config.wandb_run_name
-<<<<<<< HEAD
-=======
 
->>>>>>> 7de058c5
     logger.info(f"Output directory: {out_dir}")
 
     # --- Save Config --- #
