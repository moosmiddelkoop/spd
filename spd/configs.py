"""Config classes of various types"""

from typing import Any, ClassVar, Literal, Self

from pydantic import (
    BaseModel,
    ConfigDict,
    Field,
    NonNegativeFloat,
    NonNegativeInt,
    PositiveFloat,
    PositiveInt,
    model_validator,
)

from spd.log import logger
from spd.spd_types import ModelPath, Probability


class TMSTaskConfig(BaseModel):
    model_config: ClassVar[ConfigDict] = ConfigDict(extra="forbid", frozen=True)
    task_name: Literal["tms"] = Field(
        default="tms",
        description="Task identifier for TMS",
    )
    feature_probability: Probability = Field(
        ...,
        description="Probability that a given feature is active in generated data",
    )
    data_generation_type: Literal["exactly_one_active", "at_least_zero_active"] = Field(
        default="at_least_zero_active",
        description="Strategy for generating synthetic data for TMS training",
    )


class ResidualMLPTaskConfig(BaseModel):
    model_config: ClassVar[ConfigDict] = ConfigDict(extra="forbid", frozen=True)
    task_name: Literal["residual_mlp"] = Field(
        default="residual_mlp",
        description="Identifier for the residual-MLP decomposition task",
    )
    feature_probability: Probability = Field(
        ...,
        description="Probability that a given feature is active in generated data",
    )
    data_generation_type: Literal[
        "exactly_one_active", "exactly_two_active", "at_least_zero_active"
    ] = Field(
        default="at_least_zero_active",
        description="Strategy for generating synthetic data for residual-MLP training",
    )


class LMTaskConfig(BaseModel):
    model_config: ClassVar[ConfigDict] = ConfigDict(extra="forbid", frozen=True)
    task_name: Literal["lm"] = Field(
        default="lm",
        description="Identifier for the language-model decomposition task",
    )
    max_seq_len: PositiveInt = Field(
        default=512,
        description="Maximum sequence length to truncate or pad inputs to",
    )
    buffer_size: PositiveInt = Field(
        default=1000,
        description="Buffered sample count for streaming dataset shuffling",
    )
    dataset_name: str = Field(
        default="lennart-finke/SimpleStories",
        description="HuggingFace dataset identifier to use for the LM task",
    )
    column_name: str = Field(
        default="story",
        description="Dataset column that contains the text to train on",
    )
    train_data_split: str = Field(
        default="train",
        description="Name of the dataset split used for training",
    )
    eval_data_split: str = Field(
        default="test",
        description="Name of the dataset split used for evaluation",
    )


class Config(BaseModel):
    model_config: ClassVar[ConfigDict] = ConfigDict(extra="forbid", frozen=True)
    # --- WandB
    wandb_project: str | None = Field(
        default=None,
        description="Weights & Biases project name (set to None to disable WandB logging)",
    )
    wandb_run_name: str | None = Field(
        default=None,
        description="Explicit name for the WandB run (None generates an automatic name)",
    )
    wandb_run_name_prefix: str = Field(
        default="",
        description="Prefix prepended to an auto-generated WandB run name",
    )

    # --- General ---
    seed: int = Field(default=0, description="Random seed for reproducibility")
    C: PositiveInt = Field(
        ...,
        description="The number of subcomponents per layer",
    )
    n_mask_samples: PositiveInt = Field(
        ...,
        description="Number of stochastic masks to sample when using stochastic recon losses",
    )
    n_ci_mlp_neurons: NonNegativeInt = Field(
        default=0,
        description="Number of hidden neurons in the MLP used to calculate the causal importance."
        "If 0, use a single-layer gate.",
    )
    sigmoid_type: Literal["normal", "hard", "leaky_hard", "upper_leaky_hard", "swish_hard"] = Field(
        default="leaky_hard",
        description="Type of sigmoid to use for causal importance calculation",
    )
    target_module_patterns: list[str] = Field(
        ...,
        description="List of fnmatch-style patterns that select modules to decompose",
    )

    # --- Loss Coefficients
    faithfulness_coeff: NonNegativeFloat | None = Field(
        default=1.0,
        description="Coefficient for matching parameters between components and target weights",
    )
    recon_coeff: NonNegativeFloat | None = Field(
        default=None,
        description="Coefficient for recon loss with a causal importance mask",
    )
    stochastic_recon_coeff: NonNegativeFloat | None = Field(
        default=None,
        description="Coefficient for recon loss with stochastically sampled masks",
    )
    recon_layerwise_coeff: NonNegativeFloat | None = Field(
        default=None,
        description="Coefficient for per-layer recon loss with a causal importance mask",
    )
    stochastic_recon_layerwise_coeff: NonNegativeFloat | None = Field(
        default=None,
        description="Coefficient for per-layer recon loss with stochastically sampled masks",
    )
    importance_minimality_coeff: NonNegativeFloat = Field(
        ...,
        description="Coefficient for importance minimality loss",
    )
    schatten_coeff: NonNegativeFloat | None = Field(
        default=None,
        description="Coefficient for Schatten-norm regularisation (LM only)",
    )
    out_recon_coeff: NonNegativeFloat | None = Field(
        default=None,
        description="Coefficient for output recon loss",
    )
    embedding_recon_coeff: float | None = Field(
        default=None,
        description="Coefficient for additional embedding recon loss (LM only)",
    )
    is_embed_unembed_recon: bool = Field(
        default=False,
        description="If True, apply embedding recon jointly to embed & unembed matrices",
    )
    pnorm: PositiveFloat = Field(
        ...,
        description="The p-value used for the importance minimality loss",
    )
    output_loss_type: Literal["mse", "kl"] = Field(
        ...,
        description="Metric used to measure recon error between model outputs and targets",
    )

    # --- Training ---
    lr: PositiveFloat = Field(..., description="Learning rate for optimiser")
    steps: PositiveInt = Field(..., description="Total number of optimisation steps")
    batch_size: PositiveInt = Field(..., description="Mini-batch size used for optimisation")
    lr_schedule: Literal["linear", "constant", "cosine", "exponential"] = Field(
        default="constant",
        description="Type of learning-rate schedule to apply",
    )
    lr_exponential_halflife: PositiveFloat | None = Field(
        default=None,
        description="Half-life parameter when using an exponential LR schedule",
    )
    lr_warmup_pct: Probability = Field(
        default=0.0,
        description="Fraction of total steps to linearly warm up the learning rate",
    )
    n_eval_steps: PositiveInt = Field(
        ...,
        description="Frequency (in optimisation steps) at which to run evaluation",
    )

    # --- Logging & Saving ---
    image_freq: PositiveInt | None = Field(
        default=None,
        description="Interval (in steps) at which to log diagnostic images to WandB",
    )
    image_on_first_step: bool = Field(
        default=True,
        description="Whether to log images at optimisation step 0",
    )
    print_freq: PositiveInt = Field(
        ...,
        description="Interval (in steps) at which to print training metrics to stdout",
    )
    save_freq: PositiveInt | None = Field(
        default=None,
        description="Interval (in steps) at which to save model checkpoints (None disables saving "
        "until the end of training).",
    )
    log_ce_losses: bool = Field(
        default=False,
        description="If True, additionally track cross-entropy losses during training",
    )

    # --- Pretrained model info ---
    pretrained_model_class: str = Field(
        ...,
        description="Fully-qualified class name of the pretrained model to load. Can be defined "
        "locally or an in external package (e.g. 'transformers.LlamaForCausalLM' or "
        "'spd.experiments.resid_mlp.models.ResidualMLP').",
    )
    pretrained_model_path: ModelPath | None = Field(
        default=None,
        description="Model identifier. Local path or wandb reference "
        "(e.g. 'wandb:spd/runs/otxwx80v' or 'mnt/my_model/checkpoint.pth')",
    )
    pretrained_model_name_hf: str | None = Field(
        default=None,
        description="hf model identifier. E.g. 'SimpleStories/SimpleStories-1.25M'",
    )
    pretrained_model_output_attr: str | None = Field(
        default=None,
        description="Name of the attribute on the forward output that contains logits or activations",
    )
<<<<<<< HEAD
=======

>>>>>>> a6bd4f3d
    # --- Task Specific ---
    task_config: TMSTaskConfig | ResidualMLPTaskConfig | LMTaskConfig = Field(
        ...,
        discriminator="task_name",
        description="Nested task-specific configuration selected by the `task_name` discriminator",
    )

    DEPRECATED_CONFIG_KEYS: ClassVar[list[str]] = []
    RENAMED_CONFIG_KEYS: ClassVar[dict[str, str]] = {}

    @model_validator(mode="before")
    def handle_deprecated_config_keys(cls, config_dict: dict[str, Any]) -> dict[str, Any]:
        """Remove deprecated config keys and change names of any keys that have been renamed."""
        for key in list(config_dict.keys()):
            val = config_dict[key]
            if key in cls.DEPRECATED_CONFIG_KEYS:
                logger.warning(f"{key} is deprecated, but has value: {val}. Removing from config.")
                del config_dict[key]
            elif key in cls.RENAMED_CONFIG_KEYS:
                logger.info(f"Renaming {key} to {cls.RENAMED_CONFIG_KEYS[key]}")
                config_dict[cls.RENAMED_CONFIG_KEYS[key]] = val
                del config_dict[key]
        return config_dict

    @model_validator(mode="after")
    def validate_model(self) -> Self:
        # If any of the coeffs are 0, raise a warning
        msg = "is 0, you may wish to instead set it to null to avoid calculating the loss"
        if self.recon_coeff == 0:
            logger.warning(f"recon_coeff {msg}")
        if self.importance_minimality_coeff == 0:
            logger.warning(f"importance_minimality_coeff {msg}")
        if self.faithfulness_coeff == 0:
            logger.warning(f"faithfulness_coeff {msg}")

        # Check that lr_exponential_halflife is not None if lr_schedule is "exponential"
        if self.lr_schedule == "exponential":
            assert self.lr_exponential_halflife is not None, (
                "lr_exponential_halflife must be set if lr_schedule is exponential"
            )
        return self<|MERGE_RESOLUTION|>--- conflicted
+++ resolved
@@ -237,10 +237,7 @@
         default=None,
         description="Name of the attribute on the forward output that contains logits or activations",
     )
-<<<<<<< HEAD
-=======
-
->>>>>>> a6bd4f3d
+
     # --- Task Specific ---
     task_config: TMSTaskConfig | ResidualMLPTaskConfig | LMTaskConfig = Field(
         ...,
