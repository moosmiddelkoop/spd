--- conflicted
+++ resolved
@@ -276,24 +276,6 @@
             )
 
         # Only add KL loss plots for language model experiments
-<<<<<<< HEAD
-        if exp_type == "lm":
-            # Place KL plots on row 24 if target error is shown, otherwise row 18
-            kl_y_pos = 24 if has_ci_solution(experiment) else 18
-            panels.extend(
-                [
-                    wr.LinePlot(
-                        x="Step",
-                        y=["misc/masked_kl_loss_vs_target"],
-                        layout=wr.Layout(x=-6, y=kl_y_pos, w=10, h=6),
-                    ),
-                    wr.LinePlot(
-                        x="Step",
-                        y=["misc/unmasked_kl_loss_vs_target"],
-                        layout=wr.Layout(x=4, y=kl_y_pos, w=10, h=6),
-                    ),
-                ]
-=======
         if EXPERIMENT_REGISTRY[experiment].experiment_type == "lm":
             kl_height = 6
             kl_width = REPORT_TOTAL_WIDTH // 2
@@ -304,7 +286,6 @@
                     y=["misc/masked_kl_loss_vs_target"],
                     layout=wr.Layout(x=x_offset, y=y, w=kl_width, h=kl_height),
                 )
->>>>>>> 304a404d
             )
             x_offset += kl_width
             panels.append(
