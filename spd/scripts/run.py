--- conflicted
+++ resolved
@@ -353,16 +353,8 @@
                 config_dict_with_overrides = apply_nested_updates(base_config_dict, param_combo)
                 # Also override the wandb project and run name
                 config_dict_with_overrides["wandb_project"] = project
-<<<<<<< HEAD
-
-                # Generate run name for this experiment and parameter combination
-                run_name = generate_run_name(param_combo)
-                config_dict_with_overrides["wandb_run_name"] = run_name
-
-=======
                 wandb_run_name = f"{experiment}-{generate_run_name(param_combo)}"
                 config_dict_with_overrides["wandb_run_name"] = wandb_run_name
->>>>>>> 7de058c5
                 config_with_overrides = Config(**config_dict_with_overrides)
 
                 # Convert to JSON string
